<?php

/*
 * This file is part of Composer.
 *
 * (c) Nils Adermann <naderman@naderman.de>
 *     Jordi Boggiano <j.boggiano@seld.be>
 *
 * For the full copyright and license information, please view the LICENSE
 * file that was distributed with this source code.
 */

namespace Composer;

use Composer\Autoload\AutoloadGenerator;
use Composer\DependencyResolver\DefaultPolicy;
use Composer\DependencyResolver\Operation\UpdateOperation;
use Composer\DependencyResolver\Pool;
use Composer\DependencyResolver\Request;
use Composer\DependencyResolver\Solver;
use Composer\DependencyResolver\SolverProblemsException;
use Composer\Downloader\DownloadManager;
use Composer\Installer\InstallationManager;
use Composer\Config;
use Composer\Installer\NoopInstaller;
use Composer\IO\IOInterface;
use Composer\Package\AliasPackage;
use Composer\Package\Link;
use Composer\Package\LinkConstraint\VersionConstraint;
use Composer\Package\Locker;
use Composer\Package\PackageInterface;
use Composer\Package\RootPackageInterface;
use Composer\Repository\CompositeRepository;
use Composer\Repository\InstalledArrayRepository;
use Composer\Repository\PlatformRepository;
use Composer\Repository\RepositoryInterface;
use Composer\Repository\RepositoryManager;
use Composer\Script\EventDispatcher;
use Composer\Script\ScriptEvents;

/**
 * @author Jordi Boggiano <j.boggiano@seld.be>
 * @author Beau Simensen <beau@dflydev.com>
 * @author Konstantin Kudryashov <ever.zet@gmail.com>
 */
class Installer
{
    /**
     * @var IOInterface
     */
    protected $io;

    /**
     * @var Config
     */
    protected $config;

    /**
     * @var RootPackageInterface
     */
    protected $package;

    /**
     * @var DownloadManager
     */
    protected $downloadManager;

    /**
     * @var RepositoryManager
     */
    protected $repositoryManager;

    /**
     * @var Locker
     */
    protected $locker;

    /**
     * @var InstallationManager
     */
    protected $installationManager;

    /**
     * @var EventDispatcher
     */
    protected $eventDispatcher;

    /**
     * @var AutoloadGenerator
     */
    protected $autoloadGenerator;

    protected $preferSource = false;
    protected $preferDist = false;
    protected $devMode = false;
    protected $dryRun = false;
    protected $verbose = false;
    protected $update = false;
    protected $runScripts = true;
    protected $updateWhitelist = null;

    /**
     * @var array
     */
    protected $suggestedPackages;

    /**
     * @var RepositoryInterface
     */
    protected $additionalInstalledRepository;

    /**
     * Constructor
     *
     * @param IOInterface         $io
     * @param Config              $config
     * @param RootPackageInterface    $package
     * @param DownloadManager     $downloadManager
     * @param RepositoryManager   $repositoryManager
     * @param Locker              $locker
     * @param InstallationManager $installationManager
     * @param EventDispatcher     $eventDispatcher
     * @param AutoloadGenerator   $autoloadGenerator
     */
    public function __construct(IOInterface $io, Config $config, RootPackageInterface $package, DownloadManager $downloadManager, RepositoryManager $repositoryManager, Locker $locker, InstallationManager $installationManager, EventDispatcher $eventDispatcher, AutoloadGenerator $autoloadGenerator)
    {
        $this->io = $io;
        $this->config = $config;
        $this->package = $package;
        $this->downloadManager = $downloadManager;
        $this->repositoryManager = $repositoryManager;
        $this->locker = $locker;
        $this->installationManager = $installationManager;
        $this->eventDispatcher = $eventDispatcher;
        $this->autoloadGenerator = $autoloadGenerator;
    }

    /**
     * Run installation (or update)
     */
    public function run()
    {
        if ($this->dryRun) {
            $this->verbose = true;
            $this->runScripts = false;
            $this->installationManager->addInstaller(new NoopInstaller);
        }

        if ($this->preferSource) {
            $this->downloadManager->setPreferSource(true);
        }
        if ($this->preferDist) {
            $this->downloadManager->setPreferDist(true);
        }

        // create installed repo, this contains all local packages + platform packages (php & extensions)
        $installedRootPackage = clone $this->package;
        $installedRootPackage->setRequires(array());
        $installedRootPackage->setDevRequires(array());

        $platformRepo = new PlatformRepository();
        $repos = array_merge(
            $this->repositoryManager->getLocalRepositories(),
            array(
                new InstalledArrayRepository(array($installedRootPackage)),
                $platformRepo,
            )
        );
        $installedRepo = new CompositeRepository($repos);
        if ($this->additionalInstalledRepository) {
            $installedRepo->addRepository($this->additionalInstalledRepository);
        }

        $aliases = $this->getRootAliases();
        $this->aliasPlatformPackages($platformRepo, $aliases);

        if ($this->runScripts) {
            // dispatch pre event
            $eventName = $this->update ? ScriptEvents::PRE_UPDATE_CMD : ScriptEvents::PRE_INSTALL_CMD;
            $this->eventDispatcher->dispatchCommandEvent($eventName);
        }

        $this->suggestedPackages = array();
        if (!$this->doInstall($this->repositoryManager->getLocalRepository(), $installedRepo, $aliases)) {
            return false;
        }
        if ($this->devMode) {
            if (!$this->doInstall($this->repositoryManager->getLocalDevRepository(), $installedRepo, $aliases, true)) {
                return false;
            }
        }

        // output suggestions
        foreach ($this->suggestedPackages as $suggestion) {
            $target = $suggestion['target'];
            if ($installedRepo->filterPackages(function (PackageInterface $package) use ($target) {
                if (in_array($target, $package->getNames())) {
                    return false;
                }
            })) {
                $this->io->write($suggestion['source'].' suggests installing '.$suggestion['target'].' ('.$suggestion['reason'].')');
            }
        }

        if (!$this->dryRun) {
            // write lock
            if ($this->update || !$this->locker->isLocked()) {
                $updatedLock = $this->locker->setLockData(
                    $this->repositoryManager->getLocalRepository()->getPackages(),
                    $this->devMode ? $this->repositoryManager->getLocalDevRepository()->getPackages() : null,
                    $aliases,
                    $this->package->getMinimumStability(),
                    $this->package->getStabilityFlags()
                );
                if ($updatedLock) {
                    $this->io->write('<info>Writing lock file</info>');
                }
            }

            // write autoloader
            $this->io->write('<info>Generating autoload files</info>');
            $localRepos = new CompositeRepository($this->repositoryManager->getLocalRepositories());
            $this->autoloadGenerator->dump($this->config, $localRepos, $this->package, $this->installationManager, 'composer');

            if ($this->runScripts) {
                // dispatch post event
                $eventName = $this->update ? ScriptEvents::POST_UPDATE_CMD : ScriptEvents::POST_INSTALL_CMD;
                $this->eventDispatcher->dispatchCommandEvent($eventName);
            }
        }

        return true;
    }

    protected function doInstall($localRepo, $installedRepo, $aliases, $devMode = false)
    {
        $minimumStability = $this->package->getMinimumStability();
        $stabilityFlags = $this->package->getStabilityFlags();

        // initialize locker to create aliased packages
        $installFromLock = false;
        if (!$this->update && $this->locker->isLocked($devMode)) {
            $installFromLock = true;
            $lockedRepository = $this->locker->getLockedRepository($devMode);
            $minimumStability = $this->locker->getMinimumStability();
            $stabilityFlags = $this->locker->getStabilityFlags();
        }

        $this->whitelistUpdateDependencies(
            $localRepo,
            $devMode,
            $this->package->getRequires(),
            $this->package->getDevRequires()
        );

        $this->io->write('<info>Loading composer repositories with package information</info>');

        // creating repository pool
        $pool = new Pool($minimumStability, $stabilityFlags);
        $pool->addRepository($installedRepo, $aliases);
        if ($installFromLock) {
            $pool->addRepository($lockedRepository, $aliases);
        }

        if (!$installFromLock || !$this->locker->isCompleteFormat($devMode)) {
            $repositories = $this->repositoryManager->getRepositories();
            foreach ($repositories as $repository) {
                $pool->addRepository($repository, $aliases);
            }
        }

        // creating requirements request
        $request = new Request($pool);

        $constraint = new VersionConstraint('=', $this->package->getVersion());
        $request->install($this->package->getName(), $constraint);

        if ($this->update) {
            $this->io->write('<info>Updating '.($devMode ? 'dev ': '').'dependencies</info>');

            $request->updateAll();

            $links = $devMode ? $this->package->getDevRequires() : $this->package->getRequires();

            foreach ($links as $link) {
                $request->install($link->getTarget(), $link->getConstraint());
            }
        } elseif ($installFromLock) {
            $this->io->write('<info>Installing '.($devMode ? 'dev ': '').'dependencies from lock file</info>');

            if (!$this->locker->isFresh() && !$devMode) {
                $this->io->write('<warning>Your lock file is out of sync with your composer.json, run "composer.phar update" to update dependencies</warning>');
            }

            foreach ($lockedRepository->getPackages() as $package) {
                $version = $package->getVersion();
                if (isset($aliases[$package->getName()][$version])) {
                    $version = $aliases[$package->getName()][$version]['alias_normalized'];
                }
                $constraint = new VersionConstraint('=', $version);
                $request->install($package->getName(), $constraint);
            }
        } else {
            $this->io->write('<info>Installing '.($devMode ? 'dev ': '').'dependencies</info>');

            $links = $devMode ? $this->package->getDevRequires() : $this->package->getRequires();

            foreach ($links as $link) {
                $request->install($link->getTarget(), $link->getConstraint());
            }
        }

        // fix the version of all installed packages (+ platform) that are not
        // in the current local repo to prevent rogue updates (e.g. non-dev
        // updating when in dev)
        foreach ($installedRepo->getPackages() as $package) {
            if ($package->getRepository() === $localRepo) {
                continue;
            }

            $constraint = new VersionConstraint('=', $package->getVersion());
            $request->install($package->getName(), $constraint);
        }

        // if the updateWhitelist is enabled, packages not in it are also fixed
        // to the version specified in the lock, or their currently installed version
        if ($this->update && $this->updateWhitelist) {
            if ($this->locker->isLocked($devMode)) {
                $currentPackages = $this->locker->getLockedRepository($devMode)->getPackages();
            } else {
                $currentPackages = $installedRepo->getPackages();
            }

            // collect links from composer as well as installed packages
            $candidates = array();
            foreach ($links as $link) {
                $candidates[$link->getTarget()] = true;
            }
            foreach ($localRepo->getPackages() as $package) {
                $candidates[$package->getName()] = true;
            }

            // fix them to the version in lock (or currently installed) if they are not updateable
            foreach ($candidates as $candidate => $dummy) {
                foreach ($currentPackages as $curPackage) {
                    if ($curPackage->getName() === $candidate) {
                        if ($this->isUpdateable($curPackage)) {
                            break;
                        }

                        $constraint = new VersionConstraint('=', $curPackage->getVersion());
                        $request->install($curPackage->getName(), $constraint);
                    }
                }
            }
        }

        // prepare solver
        $policy = new DefaultPolicy();
        $solver = new Solver($policy, $pool, $installedRepo);

        // solve dependencies
        try {
            $operations = $solver->solve($request);
        } catch (SolverProblemsException $e) {
            $this->io->write('<error>Your requirements could not be resolved to an installable set of packages.</error>');
            $this->io->write($e->getMessage());

            return false;
        }

        // force dev packages to be updated if we update or install from a (potentially new) lock
        foreach ($localRepo->getPackages() as $package) {
            // skip non-dev packages
            if (!$package->isDev()) {
                continue;
            }

            if ($package instanceof AliasPackage) {
                continue;
            }

            // skip packages that will be updated/uninstalled
            foreach ($operations as $operation) {
                if (('update' === $operation->getJobType() && $operation->getInitialPackage()->equals($package))
                    || ('uninstall' === $operation->getJobType() && $operation->getPackage()->equals($package))
                ) {
                    continue 2;
                }
            }

            // force update to locked version if it does not match the installed version
            if ($installFromLock) {
                foreach ($lockedRepository->findPackages($package->getName()) as $lockedPackage) {
                    if (
                        $lockedPackage->isDev()
                        && (
                            ($lockedPackage->getSourceReference() && $lockedPackage->getSourceReference() !== $package->getSourceReference())
                            || ($lockedPackage->getDistReference() && $lockedPackage->getDistReference() !== $package->getDistReference())
                        )
                    ) {
<<<<<<< HEAD
                        $newPackage = clone $package;
                        $newPackage->setSourceReference($lockedPackage->getSourceReference());
                        $newPackage->setDistReference($lockedPackage->getDistReference());
                        $operations[] = new UpdateOperation($package, $newPackage);
=======
                        $operations[] = new UpdateOperation($package, $lockedPackage);
>>>>>>> 3281a0b5

                        break;
                    }
                }
            } else {
                // force update to latest on update
                if ($this->update) {
                    // skip package if the whitelist is enabled and it is not in it
                    if ($this->updateWhitelist && !$this->isUpdateable($package)) {
                        continue;
                    }

                    $newPackage = null;
                    $matches = $pool->whatProvides($package->getName(), new VersionConstraint('=', $package->getVersion()));
                    foreach ($matches as $match) {
                        // skip local packages
                        if (!in_array($match->getRepository(), $repositories, true)) {
                            continue;
                        }

                        // skip providers/replacers
                        if ($match->getName() !== $package->getName()) {
                            continue;
                        }

                        $newPackage = $match;
                        break;
                    }

                    if ($newPackage && $newPackage->getSourceReference() !== $package->getSourceReference()) {
                        $operations[] = new UpdateOperation($package, $newPackage);
                    }
                }

                // force installed package to update to referenced version if it does not match the installed version
                $references = $this->package->getReferences();

                if (isset($references[$package->getName()]) && $references[$package->getName()] !== $package->getSourceReference()) {
                    // changing the source ref to update to will be handled in the operations loop below
                    $operations[] = new UpdateOperation($package, clone $package);
                }
            }
        }

        // execute operations
        if (!$operations) {
            $this->io->write('Nothing to install or update');
        }

        foreach ($operations as $operation) {
            // collect suggestions
            if ('install' === $operation->getJobType()) {
                foreach ($operation->getPackage()->getSuggests() as $target => $reason) {
                    $this->suggestedPackages[] = array(
                        'source' => $operation->getPackage()->getPrettyName(),
                        'target' => $target,
                        'reason' => $reason,
                    );
                }
            }

            $event = 'Composer\Script\ScriptEvents::PRE_PACKAGE_'.strtoupper($operation->getJobType());
            if (defined($event) && $this->runScripts) {
                $this->eventDispatcher->dispatchPackageEvent(constant($event), $operation);
            }

            // not installing from lock, force dev packages' references if they're in root package refs
            if (!$installFromLock) {
                $package = null;
                if ('update' === $operation->getJobType()) {
                    $package = $operation->getTargetPackage();
                } elseif ('install' === $operation->getJobType()) {
                    $package = $operation->getPackage();
                }
                if ($package && $package->isDev()) {
                    $references = $this->package->getReferences();
                    if (isset($references[$package->getName()])) {
                        $package->setSourceReference($references[$package->getName()]);
                        $package->setDistReference($references[$package->getName()]);
                    }
                }
            }

            // output alias operations in verbose mode, or all ops in dry run
            if ($this->dryRun || ($this->verbose && false !== strpos($operation->getJobType(), 'Alias'))) {
                $this->io->write('  - ' . $operation);
            }

            $this->installationManager->execute($localRepo, $operation);

            $event = 'Composer\Script\ScriptEvents::POST_PACKAGE_'.strtoupper($operation->getJobType());
            if (defined($event) && $this->runScripts) {
                $this->eventDispatcher->dispatchPackageEvent(constant($event), $operation);
            }

            if (!$this->dryRun) {
                $localRepo->write();
            }
        }

        return true;
    }

    private function getRootAliases()
    {
        if (!$this->update && $this->locker->isLocked()) {
            $aliases = $this->locker->getAliases();
        } else {
            $aliases = $this->package->getAliases();
        }

        $normalizedAliases = array();

        foreach ($aliases as $alias) {
            $normalizedAliases[$alias['package']][$alias['version']] = array(
                'alias' => $alias['alias'],
                'alias_normalized' => $alias['alias_normalized']
            );
        }

        return $normalizedAliases;
    }

    private function aliasPlatformPackages(PlatformRepository $platformRepo, $aliases)
    {
        foreach ($aliases as $package => $versions) {
            foreach ($versions as $version => $alias) {
                $packages = $platformRepo->findPackages($package, $version);
                foreach ($packages as $package) {
                    $package->setAlias($alias['alias_normalized']);
                    $package->setPrettyAlias($alias['alias']);
                    $aliasPackage = new AliasPackage($package, $alias['alias_normalized'], $alias['alias']);
                    $aliasPackage->setRootPackageAlias(true);
                    $platformRepo->addPackage($aliasPackage);
                }
            }
        }
    }

    private function isUpdateable(PackageInterface $package)
    {
        if (!$this->updateWhitelist) {
            throw new \LogicException('isUpdateable should only be called when a whitelist is present');
        }

        return isset($this->updateWhitelist[$package->getName()]);
    }

    /**
     * Adds all dependencies of the update whitelist to the whitelist, too.
     *
     * Packages which are listed as requirements in the root package will be
     * skipped including their dependencies, unless they are listed in the
     * update whitelist themselves.
     *
     * @param RepositoryInterface $localRepo
     * @param boolean             $devMode
     * @param array               $rootRequires    An array of links to packages in require of the root package
     * @param array               $rootDevRequires An array of links to packages in require-dev of the root package
     */
    private function whitelistUpdateDependencies($localRepo, $devMode, array $rootRequires, array $rootDevRequires)
    {
        if (!$this->updateWhitelist) {
            return;
        }

        if ($devMode) {
            $rootRequires = array_merge($rootRequires, $rootDevRequires);
        }

        $skipPackages = array();
        foreach ($rootRequires as $require) {
            $skipPackages[$require->getTarget()] = true;
        }

        $pool = new Pool;
        $pool->addRepository($localRepo);

        $seen = array();

        foreach ($this->updateWhitelist as $packageName => $void) {
            $packageQueue = new \SplQueue;

            foreach ($pool->whatProvides($packageName) as $depPackage) {
                $packageQueue->enqueue($depPackage);
            }

            while (!$packageQueue->isEmpty()) {
                $package = $packageQueue->dequeue();
                if (isset($seen[$package->getId()])) {
                    continue;
                }

                $seen[$package->getId()] = true;
                $this->updateWhitelist[$package->getName()] = true;

                $requires = $package->getRequires();
                if ($devMode) {
                    $requires = array_merge($requires, $package->getDevRequires());
                }

                foreach ($requires as $require) {
                    $requirePackages = $pool->whatProvides($require->getTarget());

                    foreach ($requirePackages as $requirePackage) {
                        if (isset($skipPackages[$requirePackage->getName()])) {
                            continue;
                        }
                        $packageQueue->enqueue($requirePackage);
                    }
                }
            }
        }
    }

    /**
     * Create Installer
     *
     * @param  IOInterface       $io
     * @param  Composer          $composer
     * @param  EventDispatcher   $eventDispatcher
     * @param  AutoloadGenerator $autoloadGenerator
     * @return Installer
     */
    public static function create(IOInterface $io, Composer $composer, EventDispatcher $eventDispatcher = null, AutoloadGenerator $autoloadGenerator = null)
    {
        $eventDispatcher = $eventDispatcher ?: new EventDispatcher($composer, $io);
        $autoloadGenerator = $autoloadGenerator ?: new AutoloadGenerator;

        return new static(
            $io,
            $composer->getConfig(),
            $composer->getPackage(),
            $composer->getDownloadManager(),
            $composer->getRepositoryManager(),
            $composer->getLocker(),
            $composer->getInstallationManager(),
            $eventDispatcher,
            $autoloadGenerator
        );
    }

    public function setAdditionalInstalledRepository(RepositoryInterface $additionalInstalledRepository)
    {
        $this->additionalInstalledRepository = $additionalInstalledRepository;

        return $this;
    }

    /**
     * wether to run in drymode or not
     *
     * @param  boolean   $dryRun
     * @return Installer
     */
    public function setDryRun($dryRun = true)
    {
        $this->dryRun = (boolean) $dryRun;

        return $this;
    }

    /**
     * prefer source installation
     *
     * @param  boolean   $preferSource
     * @return Installer
     */
    public function setPreferSource($preferSource = true)
    {
        $this->preferSource = (boolean) $preferSource;

        return $this;
    }

    /**
     * prefer dist installation
     *
     * @param  boolean   $preferDist
     * @return Installer
     */
    public function setPreferDist($preferDist = true)
    {
        $this->preferDist = (boolean) $preferDist;

        return $this;
    }

    /**
     * update packages
     *
     * @param  boolean   $update
     * @return Installer
     */
    public function setUpdate($update = true)
    {
        $this->update = (boolean) $update;

        return $this;
    }

    /**
     * enables dev packages
     *
     * @param  boolean   $devMode
     * @return Installer
     */
    public function setDevMode($devMode = true)
    {
        $this->devMode = (boolean) $devMode;

        return $this;
    }

    /**
     * set whether to run scripts or not
     *
     * @param  boolean   $runScripts
     * @return Installer
     */
    public function setRunScripts($runScripts = true)
    {
        $this->runScripts = (boolean) $runScripts;

        return $this;
    }

    /**
     * set the config instance
     *
     * @param  Config    $config
     * @return Installer
     */
    public function setConfig(Config $config)
    {
        $this->config = $config;

        return $this;
    }

    /**
     * run in verbose mode
     *
     * @param  boolean   $verbose
     * @return Installer
     */
    public function setVerbose($verbose = true)
    {
        $this->verbose = (boolean) $verbose;

        return $this;
    }

    /**
     * restrict the update operation to a few packages, all other packages
     * that are already installed will be kept at their current version
     *
     * @param  array     $packages
     * @return Installer
     */
    public function setUpdateWhitelist(array $packages)
    {
        $this->updateWhitelist = array_flip(array_map('strtolower', $packages));

        return $this;
    }

    /**
     * Disables custom installers.
     *
     * Call this if you want to ensure that third-party code never gets
     * executed. The default is to automatically install, and execute
     * custom third-party installers.
     */
    public function disableCustomInstallers()
    {
        $this->installationManager->disableCustomInstallers();
    }
}<|MERGE_RESOLUTION|>--- conflicted
+++ resolved
@@ -399,14 +399,7 @@
                             || ($lockedPackage->getDistReference() && $lockedPackage->getDistReference() !== $package->getDistReference())
                         )
                     ) {
-<<<<<<< HEAD
-                        $newPackage = clone $package;
-                        $newPackage->setSourceReference($lockedPackage->getSourceReference());
-                        $newPackage->setDistReference($lockedPackage->getDistReference());
-                        $operations[] = new UpdateOperation($package, $newPackage);
-=======
                         $operations[] = new UpdateOperation($package, $lockedPackage);
->>>>>>> 3281a0b5
 
                         break;
                     }
