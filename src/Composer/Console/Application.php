--- conflicted
+++ resolved
@@ -21,17 +21,9 @@
 use Symfony\Component\Finder\Finder;
 use Composer\Command;
 use Composer\Composer;
-<<<<<<< HEAD
-use Composer\Installer;
-use Composer\Downloader;
-use Composer\Repository;
-use Composer\Package;
-use Composer\Json\JsonFile;
-use Composer\IO\IOInterface;
+use Composer\Factory;
+use Composer\IO\IOInterface;
 use Composer\IO\ConsoleIO;
-=======
-use Composer\Factory;
->>>>>>> d1416a35
 
 /**
  * The console application that handles the commands
@@ -82,8 +74,12 @@
     public function getComposer()
     {
         if (null === $this->composer) {
-<<<<<<< HEAD
-            $this->composer = self::bootstrapComposer($this->io);
+            try {
+                $this->composer = Factory::create($this->io);
+            } catch (\InvalidArgumentException $e) {
+                $this->io->writeln($e->getMessage());
+                exit(1);
+            }
         }
 
         return $this->composer;
@@ -95,81 +91,6 @@
     public function getIO()
     {
         return $this->io;
-    }
-
-    /**
-     * Bootstraps a Composer instance
-     *
-     * @return Composer
-     */
-    public static function bootstrapComposer(IOInterface $io, $composerFile = null)
-    {
-        // load Composer configuration
-        if (null === $composerFile) {
-            $composerFile = getenv('COMPOSER') ?: 'composer.json';
-        }
-
-        $file = new JsonFile($composerFile);
-        if (!$file->exists()) {
-            if ($composerFile === 'composer.json') {
-                $this->io->writeln('Composer could not find a composer.json file in '.getcwd());
-            } else {
-                $this->io->writeln('Composer could not find the config file: '.$composerFile);
-            }
-            $this->io->writeln('To initialize a project, please create a composer.json file as described on the http://packagist.org/ "Getting Started" section');
-            exit(1);
-        }
-
-        // Configuration defaults
-        $composerConfig = array(
-            'vendor-dir' => 'vendor',
-        );
-
-        $packageConfig = $file->read();
-
-        if (isset($packageConfig['config']) && is_array($packageConfig['config'])) {
-            $packageConfig['config'] = array_merge($composerConfig, $packageConfig['config']);
-        } else {
-            $packageConfig['config'] = $composerConfig;
-        }
-
-        $vendorDir = getenv('COMPOSER_VENDOR_DIR') ?: $packageConfig['config']['vendor-dir'];
-        if (!isset($packageConfig['config']['bin-dir'])) {
-            $packageConfig['config']['bin-dir'] = $vendorDir.'/bin';
-        }
-        $binDir = getenv('COMPOSER_BIN_DIR') ?: $packageConfig['config']['bin-dir'];
-
-        // initialize repository manager
-        $rm = new Repository\RepositoryManager($io);
-        $rm->setLocalRepository(new Repository\FilesystemRepository(new JsonFile($vendorDir.'/.composer/installed.json')));
-        $rm->setRepositoryClass('composer', 'Composer\Repository\ComposerRepository');
-        $rm->setRepositoryClass('vcs', 'Composer\Repository\VcsRepository');
-        $rm->setRepositoryClass('pear', 'Composer\Repository\PearRepository');
-        $rm->setRepositoryClass('package', 'Composer\Repository\PackageRepository');
-
-        // initialize download manager
-        $dm = new Downloader\DownloadManager();
-        $dm->setDownloader('git',  new Downloader\GitDownloader());
-        $dm->setDownloader('svn',  new Downloader\SvnDownloader());
-        $dm->setDownloader('hg', new Downloader\HgDownloader());
-        $dm->setDownloader('pear', new Downloader\PearDownloader($io));
-        $dm->setDownloader('zip',  new Downloader\ZipDownloader($io));
-
-        // initialize installation manager
-        $im = new Installer\InstallationManager($vendorDir);
-        $im->addInstaller(new Installer\LibraryInstaller($vendorDir, $binDir, $dm, $rm->getLocalRepository(), $io, null));
-        $im->addInstaller(new Installer\InstallerInstaller($vendorDir, $binDir, $dm, $rm->getLocalRepository(), $io, $im));
-=======
-            try {
-                $this->composer = Factory::create();
-            } catch (\InvalidArgumentException $e) {
-                echo $e->getMessage().PHP_EOL;
-                exit(1);
-            }
-        }
->>>>>>> d1416a35
-
-        return $this->composer;
     }
 
     /**
